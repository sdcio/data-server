package utils

import (
	"bytes"
	"context"
	"encoding/json"
	"errors"
	"fmt"
	"reflect"
	"strconv"
	"strings"

	sdcpb "github.com/sdcio/sdc-protos/sdcpb"
	log "github.com/sirupsen/logrus"
	"google.golang.org/protobuf/proto"
)

// SchemaClientBound provides access to a certain vendor + model + version based schema
type SchemaClientBound interface {
	// GetSchema retrieves the schema for the given path
	GetSchemaSdcpbPath(ctx context.Context, path *sdcpb.Path) (*sdcpb.GetSchemaResponse, error)
	// GetSchemaElements retrieves the Schema Elements for all levels of the given path
	GetSchemaElements(ctx context.Context, p *sdcpb.Path, done chan struct{}) (chan *sdcpb.GetSchemaResponse, error)
}

type Converter struct {
	schemaClientBound SchemaClientBound
}

func NewConverter(scb SchemaClientBound) *Converter {
	return &Converter{
		schemaClientBound: scb,
	}
}

func (c *Converter) ExpandUpdates(ctx context.Context, updates []*sdcpb.Update) ([]*sdcpb.Update, error) {
	outUpdates := make([]*sdcpb.Update, 0, len(updates))
	for idx, upd := range updates {
		_ = idx
		expUpds, err := c.ExpandUpdate(ctx, upd)
		if err != nil {
			return nil, err
		}
		outUpdates = append(outUpdates, expUpds...)
	}
	return outUpdates, nil
}

// expandUpdate Expands the value, in case of json to single typed value updates
func (c *Converter) ExpandUpdate(ctx context.Context, upd *sdcpb.Update) ([]*sdcpb.Update, error) {
	upds := make([]*sdcpb.Update, 0)
	rsp, err := c.schemaClientBound.GetSchemaSdcpbPath(ctx, upd.GetPath())
	if err != nil {
		return nil, err
	}

	switch rsp := rsp.GetSchema().Schema.(type) {
	case *sdcpb.SchemaElem_Container:
		if upd.Value == nil {
			// if it is a presence container and no value is set, set upd value to EmptyVal
			if rsp.Container.GetIsPresence() {
				upd.Value = &sdcpb.TypedValue{
					Value: &sdcpb.TypedValue_EmptyVal{},
				}
				return append(upds, upd), nil
			}
			if len(upd.Path.Elem) > 0 && len(upd.Path.Elem[len(upd.Path.Elem)-1].Key) > 0 {
				newUpd := &sdcpb.Update{}
				// if value is nil but the last path elem contains keys
				for k, v := range upd.Path.Elem[len(upd.Path.Elem)-1].Key {

					// deepcopy via marshall unmarshall
					newUpd = proto.Clone(upd).(*sdcpb.Update)

					// adjust path
					newUpd.Path.Elem = append(newUpd.Path.Elem, &sdcpb.PathElem{Name: k})
					rsp, err := c.schemaClientBound.GetSchemaSdcpbPath(ctx, newUpd.GetPath())
					if err != nil {
						return nil, err
					}
					// convert key string value to real typedvalue
					newUpd.Value, err = ConvertToTypedValue(rsp.GetSchema(), v, 0)
					if err != nil {
						return nil, err
					}
				}
				upds = append(upds, newUpd)
				return upds, nil
			}
			return nil, nil
		}
		var v any
		var err error
		var jsonDecoder *json.Decoder
		switch upd.GetValue().Value.(type) {
		case *sdcpb.TypedValue_JsonIetfVal:
			jsonDecoder = json.NewDecoder(bytes.NewReader(upd.GetValue().GetJsonIetfVal()))
		case *sdcpb.TypedValue_JsonVal:
			jsonDecoder = json.NewDecoder(bytes.NewReader(upd.GetValue().GetJsonVal()))
		default:
			return []*sdcpb.Update{upd}, nil
		}
		// don't decode into float64 but keep as a string
		// this solves issues created by reading long integers
		jsonDecoder.UseNumber()
		err = jsonDecoder.Decode(&v)
		if err != nil {
			return nil, err
		}
		// log.Debugf("update has jsonVal: %T, %v\n", v, v)
		rs, err := c.ExpandContainerValue(ctx, upd.GetPath(), v, rsp)
		if err != nil {
			return nil, err
		}
		upds := append(upds, rs...)
		return upds, nil

	case *sdcpb.SchemaElem_Field:
		var v interface{}
		var err error

		var jsonValue []byte
		switch upd.GetValue().Value.(type) {
		case *sdcpb.TypedValue_JsonVal:
			jsonValue = upd.GetValue().GetJsonVal()
		case *sdcpb.TypedValue_JsonIetfVal:
			jsonValue = upd.GetValue().GetJsonIetfVal()
		}

		// process value
		if jsonValue != nil {
			err = json.Unmarshal(jsonValue, &v)
			if err != nil {
				return nil, err
			}
			switch v := v.(type) {
			case string:
				upd.Value = &sdcpb.TypedValue{Value: &sdcpb.TypedValue_StringVal{StringVal: v}}
			}
		}

		// We expect that all identityrefs are sent by schema-server as a identityref type now, not string
		if rsp.Field.GetType().Type == "identityref" && upd.GetValue().GetStringVal() != "" {
			upd.Value, err = Convert(upd.GetValue().GetStringVal(), rsp.Field.GetType())
			if err != nil {
				return nil, err
			}
		}

		upds = append(upds, upd)
		return upds, nil
	case *sdcpb.SchemaElem_Leaflist:
		upds = append(upds, upd)
		return upds, nil
	}
	return nil, nil
}

func (c *Converter) ExpandUpdateKeysAsLeaf(ctx context.Context, upd *sdcpb.Update) ([]*sdcpb.Update, error) {
	upds := make([]*sdcpb.Update, 0)
	var err error
	var schemaRsp *sdcpb.GetSchemaResponse
	// expand update path if it contains keys
	for i, pe := range upd.GetPath().GetElem() {
		if len(pe.GetKey()) == 0 {
			continue
		}

		for k, v := range pe.GetKey() {
			intUpd := &sdcpb.Update{
				Path: &sdcpb.Path{
					Elem: make([]*sdcpb.PathElem, 0, i+1+1),
				},
			}
			for j := 0; j <= i; j++ {
				intUpd.Path.Elem = append(intUpd.Path.Elem,
					&sdcpb.PathElem{
						Name: upd.GetPath().GetElem()[j].GetName(),
						Key:  upd.GetPath().GetElem()[j].GetKey(),
					},
				)
			}
			intUpd.Path.Elem = append(intUpd.Path.Elem, &sdcpb.PathElem{Name: k})

			schemaRsp, err = c.schemaClientBound.GetSchemaSdcpbPath(ctx, intUpd.Path)
			if err != nil {
				return nil, err
			}

			intUpd.Value, err = TypedValueToYANGType(&sdcpb.TypedValue{Value: &sdcpb.TypedValue_StringVal{StringVal: v}}, schemaRsp.GetSchema())
			if err != nil {
				return nil, err
			}

			upds = append(upds, intUpd)
		}
	}

	return upds, nil
}

func (c *Converter) ExpandContainerValue(ctx context.Context, p *sdcpb.Path, jv any, cs *sdcpb.SchemaElem_Container) ([]*sdcpb.Update, error) {
	// log.Debugf("expanding jsonVal %T | %v | %v", jv, jv, p)
	switch jv := jv.(type) {
	case string:
		v := strings.Trim(jv, "\"")
		return []*sdcpb.Update{
			{
				Path: p,
				Value: &sdcpb.TypedValue{
					Value: &sdcpb.TypedValue_StringVal{StringVal: v},
				},
			},
		}, nil
	case map[string]any:
		upds := make([]*sdcpb.Update, 0)
		// make sure all keys are present
		// and append them to path
		var keysInPath map[string]string
		if numElems := len(p.GetElem()); numElems > 0 {
			keysInPath = p.GetElem()[numElems-1].GetKey()
		}
		// make sure all keys exist either in the JSON value or
		// in the path but NOT in both and build keySet
		keySet := map[string]string{}
		for _, k := range cs.Container.GetKeys() {
			if v, ok := jv[k.Name]; ok {
				if _, ok := keysInPath[k.Name]; ok {
					return nil, fmt.Errorf("key %q is present in both the path and JSON value", k.Name)
				}
				// in case of json_ietf we need to cut the module prefix
				if k.Type.Type == "identityref" {
					val := v
					found := false
					_, val, found = strings.Cut(fmt.Sprintf("%v", v), ":")
					if found {
						v = val
					}
				}
				keySet[k.Name] = fmt.Sprintf("%v", v)
				continue
			}
			if v, ok := keysInPath[k.Name]; ok {
				keySet[k.Name] = v
				continue
			}
			return nil, fmt.Errorf("missing key %s in element %s", k.Name, cs.Container.GetName())
		}
		// handling keys in last element of the path or in the json value
		for _, k := range cs.Container.GetKeys() {
			if _, ok := jv[k.Name]; ok {
				// log.Debugf("handling key %s", k.Name)
				if _, ok := keysInPath[k.Name]; ok {
					return nil, fmt.Errorf("key %q is present in both the path and JSON value", k.Name)
				}
				if p.GetElem()[len(p.GetElem())-1].Key == nil {
					p.GetElem()[len(p.GetElem())-1].Key = make(map[string]string)
				}
				p.GetElem()[len(p.GetElem())-1].Key = keySet
				continue
			}
			// if key is not in the value it must be set in the path
			if _, ok := keysInPath[k.Name]; !ok {
				return nil, fmt.Errorf("missing key %q from list %q", k.Name, cs.Container.Name)
			}
		}
		for k, v := range jv {
			// TODO remove the statement_annotate again ...
			if k == "_annotate" {
				continue
			}
			item, ok := getItem(ctx, k, cs, c.schemaClientBound)
			if !ok {
				return nil, fmt.Errorf("unknown object %q under container %q", k, cs.Container.Name)
			}
			switch item := item.(type) {
			case *sdcpb.LeafSchema: // field
				// log.Debugf("handling field %s", item.Name)
				np := proto.Clone(p).(*sdcpb.Path)
				np.Elem = append(np.Elem, &sdcpb.PathElem{Name: item.Name})
				upd := &sdcpb.Update{Path: np}
				switch item.GetType().GetType() {
				case "empty":
					upd.Value = &sdcpb.TypedValue{
						Value: &sdcpb.TypedValue_EmptyVal{},
					}
				default:
					schemaRsp, err := c.schemaClientBound.GetSchemaSdcpbPath(ctx, np)
					if err != nil {
						return nil, err
					}
					upd.Value, err = TypedValueToYANGType(&sdcpb.TypedValue{Value: &sdcpb.TypedValue_StringVal{StringVal: fmt.Sprintf("%v", v)}}, schemaRsp.GetSchema())
					if err != nil {
						return nil, err
					}

				}
				upds = append(upds, upd)
			case *sdcpb.LeafListSchema: // leaflist
				// log.Debugf("TODO: handling leafList %s", item.Name)
				np := proto.Clone(p).(*sdcpb.Path)
				np.Elem = append(np.Elem, &sdcpb.PathElem{Name: item.Name})

				se := &sdcpb.SchemaElem{
					Schema: &sdcpb.SchemaElem_Leaflist{
						Leaflist: item,
					},
				}

				list := []*sdcpb.TypedValue{}
				// iterate through the elements
				// ATTENTION: assuming its all strings
				// add them to the Leaflist value
				switch x := v.(type) {
				case []any:
					for _, e := range x {
						tv := &sdcpb.TypedValue{
							Value: &sdcpb.TypedValue_StringVal{
								StringVal: fmt.Sprintf("%v", e),
							},
						}
						tvYangType, err := TypedValueToYANGType(tv, se)
						if err != nil {
							return nil, err
						}
						list = append(list, tvYangType)
					}
				default:
					return nil, fmt.Errorf("leaflist %s expects array as input, but %v of type %v was given", np.String(), x, reflect.TypeOf(x).Name())
				}

				upd := &sdcpb.Update{
					Path: np,
					Value: &sdcpb.TypedValue{
						Timestamp: 0,
						Value:     &sdcpb.TypedValue_LeaflistVal{LeaflistVal: &sdcpb.ScalarArray{Element: list}},
					},
				}
				upds = append(upds, upd)

			case string: // child container
				// log.Debugf("handling child container %s", item)
				np := proto.Clone(p).(*sdcpb.Path)
				np.Elem = append(np.Elem, &sdcpb.PathElem{Name: item})
				rsp, err := c.schemaClientBound.GetSchemaSdcpbPath(ctx, np)
				if err != nil {
					return nil, err
				}
				switch rsp := rsp.GetSchema().Schema.(type) {
				case *sdcpb.SchemaElem_Container:
					var rs []*sdcpb.Update
					// code for presence containers
					m, ok := v.(map[string]any)
					if ok && len(m) == 0 && rsp.Container.IsPresence {
						rs = []*sdcpb.Update{
							{
								Path: np,
								Value: &sdcpb.TypedValue{
									Value: &sdcpb.TypedValue_EmptyVal{},
								},
							}}
					} else {
						rs, err = c.ExpandContainerValue(ctx, np, v, rsp)
						if err != nil {
							return nil, err
						}
					}

					upds = append(upds, rs...)
				default:
					// should not happen
					return nil, fmt.Errorf("object %q is not a container", item)
				}
			default:
				return nil, fmt.Errorf("unknown object %q under container %q", k, cs.Container.Name)
			}
		}
		return upds, nil
	case []any:
		upds := make([]*sdcpb.Update, 0)
		for _, v := range jv {
			np := proto.Clone(p).(*sdcpb.Path)
			r, err := c.ExpandContainerValue(ctx, np, v, cs)
			if err != nil {
				return nil, err
			}
			upds = append(upds, r...)
		}
		return upds, nil
	default:
		log.Warnf("unexpected json type cast %T", jv)
		return nil, nil
	}
}

func TypedValueToYANGType(tv *sdcpb.TypedValue, schemaObject *sdcpb.SchemaElem) (*sdcpb.TypedValue, error) {
	switch tv.Value.(type) {
	case *sdcpb.TypedValue_AsciiVal:
		return ConvertToTypedValue(schemaObject, tv.GetAsciiVal(), tv.GetTimestamp())
	case *sdcpb.TypedValue_BoolVal:
		return tv, nil
	case *sdcpb.TypedValue_BytesVal:
		return tv, nil
	case *sdcpb.TypedValue_DecimalVal:
		return tv, nil
	case *sdcpb.TypedValue_FloatVal:
		return tv, nil
	case *sdcpb.TypedValue_DoubleVal:
		return tv, nil
	case *sdcpb.TypedValue_IntVal:
		return tv, nil
	case *sdcpb.TypedValue_StringVal:
		return ConvertToTypedValue(schemaObject, tv.GetStringVal(), tv.GetTimestamp())
	case *sdcpb.TypedValue_UintVal:
		return tv, nil
	case *sdcpb.TypedValue_JsonIetfVal: // TODO:
	case *sdcpb.TypedValue_JsonVal: // TODO:
	case *sdcpb.TypedValue_LeaflistVal:
		return tv, nil
	case *sdcpb.TypedValue_ProtoBytes:
		return tv, nil
	case *sdcpb.TypedValue_AnyVal:
		return tv, nil
	case *sdcpb.TypedValue_IdentityrefVal:
		return ConvertToTypedValue(schemaObject, tv.GetStringVal(), tv.GetTimestamp())
	}
	return tv, nil
}

func ConvertToTypedValue(schemaObject *sdcpb.SchemaElem, v string, ts uint64) (*sdcpb.TypedValue, error) {
	var schemaType *sdcpb.SchemaLeafType
	switch {
	case schemaObject.GetField() != nil:
		schemaType = schemaObject.GetField().GetType()
	case schemaObject.GetLeaflist() != nil:
		schemaType = schemaObject.GetLeaflist().GetType()
	case schemaObject.GetContainer() != nil:
		if !schemaObject.GetContainer().IsPresence {
			return nil, errors.New("non presence container update")
		}
		return nil, nil
	}
	return convertStringToTv(schemaType, v, ts)
}

func convertStringToTv(schemaType *sdcpb.SchemaLeafType, v string, ts uint64) (*sdcpb.TypedValue, error) {
	// convert field or leaf-list schema elem
	switch schemaType.GetType() {
	case "string":
		return &sdcpb.TypedValue{

			Value: &sdcpb.TypedValue_StringVal{StringVal: v},
		}, nil
	case "uint64", "uint32", "uint16", "uint8":
		i, err := strconv.ParseUint(v, 10, 64)
		if err != nil {
			return nil, err
		}
		return &sdcpb.TypedValue{
			Timestamp: ts,
			Value:     &sdcpb.TypedValue_UintVal{UintVal: i},
		}, nil
	case "int64", "int32", "int16", "int8":
		i, err := strconv.ParseInt(v, 10, 64)
		if err != nil {
			return nil, err
		}
		return &sdcpb.TypedValue{
			Timestamp: ts,
			Value:     &sdcpb.TypedValue_IntVal{IntVal: i},
		}, nil
	case "boolean":
		b, err := strconv.ParseBool(v)
		if err != nil {
			return nil, err
		}
		return &sdcpb.TypedValue{
			Timestamp: ts,
			Value:     &sdcpb.TypedValue_BoolVal{BoolVal: b},
		}, nil
	case "decimal64":
		arr := strings.SplitN(v, ".", 2)
		digits, err := strconv.ParseInt(arr[0], 10, 64)
		if err != nil {
			return nil, err
		}
		precision64, err := strconv.ParseUint(arr[1], 10, 32)
		if err != nil {
			return nil, err
		}
		precision := uint32(precision64)
		return &sdcpb.TypedValue{
			Value: &sdcpb.TypedValue_DecimalVal{DecimalVal: &sdcpb.Decimal64{Digits: digits, Precision: precision}},
		}, nil
	case "identityref":
		before, name, found := strings.Cut(v, ":")
		if !found {
			name = before
		}
		prefix, ok := schemaType.IdentityPrefixesMap[name]
		if !ok {
			identities := make([]string, 0, len(schemaType.IdentityPrefixesMap))
			for k := range schemaType.IdentityPrefixesMap {
				identities = append(identities, k)
			}
			return nil, fmt.Errorf("identity %s not found, possible values are %s", v, strings.Join(identities, ", "))
		}
		module, ok := schemaType.ModulePrefixMap[name]
		if !ok {
			identities := make([]string, 0, len(schemaType.IdentityPrefixesMap))
			for k := range schemaType.IdentityPrefixesMap {
				identities = append(identities, k)
			}
			return nil, fmt.Errorf("identity %s not found, possible values are %s", v, strings.Join(identities, ", "))
		}
		return &sdcpb.TypedValue{
			Timestamp: ts,
			Value:     &sdcpb.TypedValue_IdentityrefVal{IdentityrefVal: &sdcpb.IdentityRef{Value: name, Prefix: prefix, Module: module}},
		}, nil
	case "leafref":
		return convertStringToTv(schemaType.LeafrefTargetType, v, ts)
	case "union":
		for _, ut := range schemaType.GetUnionTypes() {
			tv, err := convertStringToTv(ut, v, ts)
			if err == nil {
				return tv, nil
			}
		}
		return nil, fmt.Errorf("invalid value %s for union type: %v", v, schemaType)
	case "enumeration":
		// TODO: get correct type, assuming string
		return &sdcpb.TypedValue{
			Timestamp: ts,
			Value:     &sdcpb.TypedValue_StringVal{StringVal: v},
		}, nil
	case "": // presence ?
		return &sdcpb.TypedValue{}, nil
	}
	return nil, nil
}

func getItem(ctx context.Context, s string, cs *sdcpb.SchemaElem_Container, scb SchemaClientBound) (any, bool) {
	f, ok := getField(s, cs)
	if ok {
		return f, true
	}
	lfl, ok := getLeafList(s, cs)
	if ok {
		return lfl, true
	}
	c, ok := getChild(ctx, s, cs, scb)
	if ok {
		return c, true
	}
	k, ok := getKey(s, cs)
	if ok {
		return k, true
	}
	return nil, false
}

func getKey(s string, cs *sdcpb.SchemaElem_Container) (*sdcpb.LeafSchema, bool) {
	for _, f := range cs.Container.GetKeys() {
		if f.Name == s {
			return f, true
		}
		if fmt.Sprintf("%s:%s", f.ModuleName, f.Name) == s {
			return f, true
		}
	}
	return nil, false
}

func getField(s string, cs *sdcpb.SchemaElem_Container) (*sdcpb.LeafSchema, bool) {
	for _, f := range cs.Container.GetFields() {
		if f.Name == s {
			return f, true
		}
		if fmt.Sprintf("%s:%s", f.ModuleName, f.Name) == s {
			return f, true
		}
	}
	return nil, false
}

func getLeafList(s string, cs *sdcpb.SchemaElem_Container) (*sdcpb.LeafListSchema, bool) {
	for _, lfl := range cs.Container.GetLeaflists() {
		if lfl.Name == s {
			return lfl, true
		}
		if fmt.Sprintf("%s:%s", lfl.ModuleName, lfl.Name) == s {
			return lfl, true
		}
	}
	return nil, false
}

func getChild(ctx context.Context, name string, cs *sdcpb.SchemaElem_Container, scb SchemaClientBound) (any, bool) {

	searchNames := []string{name}
	if i := strings.Index(name, ":"); i >= 0 {
		searchNames = append(searchNames, name[i+1:])
	}

	for _, s := range searchNames {
		if cs.Container.Name == "__root__" {
			for _, c := range cs.Container.GetChildren() {
				rsp, err := scb.GetSchemaSdcpbPath(ctx, &sdcpb.Path{Elem: []*sdcpb.PathElem{{Name: c}}})
				if err != nil {
					log.Errorf("Failed to get schema object %s: %v", c, err)
					return "", false
				}
				switch rsp := rsp.GetSchema().Schema.(type) {
				case *sdcpb.SchemaElem_Container:
					for _, child := range rsp.Container.GetChildren() {
						if child == s {
							return child, true
						}
					}
					for _, field := range rsp.Container.GetFields() {
						if field.Name == s {
							return field, true
						}
					}
				default:
					continue
				}
			}
		}
		for _, c := range cs.Container.GetChildren() {
			if c == s {
				return c, true
			}
		}
	}
	return "", false
}

<<<<<<< HEAD
func (c *Converter) ConvertTypedValueToProto(ctx context.Context, p *sdcpb.Path, tv *sdcpb.TypedValue) (*sdcpb.TypedValue, error) {
	rsp, err := c.schemaClientBound.GetSchemaSdcpbPath(ctx, p)
	if err != nil {
		return nil, err
	}
	return ConvertTypedValueToYANGType(rsp.GetSchema(), tv)
}

func ConvertTypedValueToYANGType(schemaElem *sdcpb.SchemaElem, tv *sdcpb.TypedValue) (*sdcpb.TypedValue, error) {
	switch {
	case schemaElem.GetContainer() != nil:
		if schemaElem.GetContainer().IsPresence {
			return &sdcpb.TypedValue{
				Timestamp: tv.GetTimestamp(),
				Value:     &sdcpb.TypedValue_EmptyVal{},
			}, nil
		}
	case schemaElem.GetLeaflist() != nil:
		switch tv.Value.(type) {
		case *sdcpb.TypedValue_LeaflistVal:
			return tv, nil
		}
		return &sdcpb.TypedValue{
			Timestamp: tv.GetTimestamp(),
			Value: &sdcpb.TypedValue_LeaflistVal{
				LeaflistVal: &sdcpb.ScalarArray{
					Element: []*sdcpb.TypedValue{tv},
				},
			},
		}, nil
	case schemaElem.GetField() != nil:
		switch schemaElem.GetField().GetType().GetType() {
		default:
			return tv, nil
		case "string", "identityref":
			return tv, nil
		case "uint64", "uint32", "uint16", "uint8":
			i, err := strconv.Atoi(TypedValueToString(tv))
			if err != nil {
				return nil, err
			}
			ctv := &sdcpb.TypedValue{
				Timestamp: tv.GetTimestamp(),
				Value:     &sdcpb.TypedValue_UintVal{UintVal: uint64(i)},
			}
			return ctv, nil
		case "int64", "int32", "int16", "int8":
			i, err := strconv.Atoi(TypedValueToString(tv))
			if err != nil {
				return nil, err
			}
			ctv := &sdcpb.TypedValue{
				Timestamp: tv.GetTimestamp(),
				Value:     &sdcpb.TypedValue_IntVal{IntVal: int64(i)},
			}
			return ctv, nil
		case "enumeration":
			return tv, nil
		case "union":
			return tv, nil
		case "boolean":
			v, err := strconv.ParseBool(TypedValueToString(tv))
			if err != nil {
				return nil, err
			}
			return &sdcpb.TypedValue{Value: &sdcpb.TypedValue_BoolVal{BoolVal: v}}, nil
		case "decimal64":
			d64, err := ParseDecimal64(TypedValueToString(tv))
			if err != nil {
				return nil, err
			}
			return &sdcpb.TypedValue{
				Value: &sdcpb.TypedValue_DecimalVal{
					DecimalVal: d64,
				},
			}, nil
		case "float":
			v, err := strconv.ParseFloat(TypedValueToString(tv), 32)
			if err != nil {
				return nil, err
			}
			return &sdcpb.TypedValue{
				Timestamp: tv.GetTimestamp(),
				Value:     &sdcpb.TypedValue_FloatVal{FloatVal: float32(v)},
			}, nil
		}
	}
	return nil, nil
}

func convertUpdateTypedValue(_ context.Context, upd *sdcpb.Update, scRsp *sdcpb.GetSchemaResponse, leaflists map[string]*leafListNotification) (*sdcpb.Update, error) {
	switch {
	case scRsp.GetSchema().GetContainer() != nil:
		if !scRsp.GetSchema().GetContainer().GetIsPresence() {
			return nil, nil
		}
		return upd, nil
	case scRsp.GetSchema().GetLeaflist() != nil:
		// leaf-list received as a key
		if upd.GetValue() == nil {
			// clone path
			p := proto.Clone(upd.GetPath()).(*sdcpb.Path)
			// grab the key from the last elem, that's the leaf-list value
			var lftv *sdcpb.TypedValue
			for _, v := range p.GetElem()[len(p.GetElem())-1].GetKey() {
				lftv = &sdcpb.TypedValue{Value: &sdcpb.TypedValue_StringVal{StringVal: v}}
				break
			}
			if lftv == nil {
				return nil, fmt.Errorf("malformed leaf-list update: %v", upd)
			}
			// delete the key from the last elem (that's the leaf-list value)
			p.GetElem()[len(p.GetElem())-1].Key = nil
			// build unique path
			sp := p.ToXPath(false)
			if _, ok := leaflists[sp]; !ok {
				leaflists[sp] = &leafListNotification{
					path:      p,                               // modified path
					leaflists: make([]*sdcpb.TypedValue, 0, 1), // at least one elem
				}
			}
			// convert leaf-list to its YANG type
			clftv, err := TypedValueToYANGType(lftv, scRsp.GetSchema())
			if err != nil {
				return nil, err
			}
			// append leaf-list
			leaflists[sp].leaflists = append(leaflists[sp].leaflists, clftv)
			return nil, nil
		}
		// regular leaf list
		switch upd.GetValue().Value.(type) {
		case *sdcpb.TypedValue_LeaflistVal:
			return upd, nil
		default:
			return nil, fmt.Errorf("unexpected leaf-list typedValue: %v", upd.GetValue())
		}
	case scRsp.GetSchema().GetField() != nil:
		ctv, err := TypedValueToYANGType(upd.GetValue(), scRsp.GetSchema())
		if err != nil {
			return nil, err
		}
		return &sdcpb.Update{
			Path:  upd.GetPath(),
			Value: ctv,
		}, nil
	}
	return nil, nil
}
=======
// func (c *Converter) ConvertTypedValueToProto(ctx context.Context, p *sdcpb.Path, tv *sdcpb.TypedValue) (*sdcpb.TypedValue, error) {
// 	rsp, err := c.schemaClientBound.GetSchemaSdcpbPath(ctx, p)
// 	if err != nil {
// 		return nil, err
// 	}
// 	return ConvertTypedValueToYANGType(rsp.GetSchema(), tv)
// }

// func ConvertTypedValueToYANGType(schemaElem *sdcpb.SchemaElem, tv *sdcpb.TypedValue) (*sdcpb.TypedValue, error) {
// 	switch {
// 	case schemaElem.GetContainer() != nil:
// 		if schemaElem.GetContainer().IsPresence {
// 			return &sdcpb.TypedValue{
// 				Timestamp: tv.GetTimestamp(),
// 				Value:     &sdcpb.TypedValue_EmptyVal{},
// 			}, nil
// 		}
// 	case schemaElem.GetLeaflist() != nil:
// 		switch tv.Value.(type) {
// 		case *sdcpb.TypedValue_LeaflistVal:
// 			return tv, nil
// 		}
// 		return &sdcpb.TypedValue{
// 			Timestamp: tv.GetTimestamp(),
// 			Value: &sdcpb.TypedValue_LeaflistVal{
// 				LeaflistVal: &sdcpb.ScalarArray{
// 					Element: []*sdcpb.TypedValue{tv},
// 				},
// 			},
// 		}, nil
// 	case schemaElem.GetField() != nil:
// 		switch schemaElem.GetField().GetType().GetType() {
// 		default:
// 			return tv, nil
// 		case "string", "identityref":
// 			return tv, nil
// 		case "uint64", "uint32", "uint16", "uint8":
// 			i, err := strconv.Atoi(tv.ToString())
// 			if err != nil {
// 				return nil, err
// 			}
// 			ctv := &sdcpb.TypedValue{
// 				Timestamp: tv.GetTimestamp(),
// 				Value:     &sdcpb.TypedValue_UintVal{UintVal: uint64(i)},
// 			}
// 			return ctv, nil
// 		case "int64", "int32", "int16", "int8":
// 			i, err := strconv.Atoi(tv.ToString())
// 			if err != nil {
// 				return nil, err
// 			}
// 			ctv := &sdcpb.TypedValue{
// 				Timestamp: tv.GetTimestamp(),
// 				Value:     &sdcpb.TypedValue_IntVal{IntVal: int64(i)},
// 			}
// 			return ctv, nil
// 		case "enumeration":
// 			return tv, nil
// 		case "union":
// 			return tv, nil
// 		case "boolean":
// 			v, err := strconv.ParseBool(tv.ToString())
// 			if err != nil {
// 				return nil, err
// 			}
// 			return &sdcpb.TypedValue{Value: &sdcpb.TypedValue_BoolVal{BoolVal: v}}, nil
// 		case "decimal64":
// 			d64, err := ParseDecimal64(tv.ToString())
// 			if err != nil {
// 				return nil, err
// 			}
// 			return &sdcpb.TypedValue{
// 				Value: &sdcpb.TypedValue_DecimalVal{
// 					DecimalVal: d64,
// 				},
// 			}, nil
// 		case "float":
// 			v, err := strconv.ParseFloat(tv.ToString(), 32)
// 			if err != nil {
// 				return nil, err
// 			}
// 			return &sdcpb.TypedValue{
// 				Timestamp: tv.GetTimestamp(),
// 				Value:     &sdcpb.TypedValue_FloatVal{FloatVal: float32(v)},
// 			}, nil
// 		}
// 	}
// 	return nil, nil
// }

// func convertUpdateTypedValue(_ context.Context, upd *sdcpb.Update, scRsp *sdcpb.GetSchemaResponse, leaflists map[string]*leafListNotification) (*sdcpb.Update, error) {
// 	switch {
// 	case scRsp.GetSchema().GetContainer() != nil:
// 		if !scRsp.GetSchema().GetContainer().GetIsPresence() {
// 			return nil, nil
// 		}
// 		return upd, nil
// 	case scRsp.GetSchema().GetLeaflist() != nil:
// 		// leaf-list received as a key
// 		if upd.GetValue() == nil {
// 			// clone path
// 			p := proto.Clone(upd.GetPath()).(*sdcpb.Path)
// 			// grab the key from the last elem, that's the leaf-list value
// 			var lftv *sdcpb.TypedValue
// 			for _, v := range p.GetElem()[len(p.GetElem())-1].GetKey() {
// 				lftv = &sdcpb.TypedValue{Value: &sdcpb.TypedValue_StringVal{StringVal: v}}
// 				break
// 			}
// 			if lftv == nil {
// 				return nil, fmt.Errorf("malformed leaf-list update: %v", upd)
// 			}
// 			// delete the key from the last elem (that's the leaf-list value)
// 			p.GetElem()[len(p.GetElem())-1].Key = nil
// 			// build unique path
// 			sp := ToXPath(p, false)
// 			if _, ok := leaflists[sp]; !ok {
// 				leaflists[sp] = &leafListNotification{
// 					path:      p,                               // modified path
// 					leaflists: make([]*sdcpb.TypedValue, 0, 1), // at least one elem
// 				}
// 			}
// 			// convert leaf-list to its YANG type
// 			clftv, err := TypedValueToYANGType(lftv, scRsp.GetSchema())
// 			if err != nil {
// 				return nil, err
// 			}
// 			// append leaf-list
// 			leaflists[sp].leaflists = append(leaflists[sp].leaflists, clftv)
// 			return nil, nil
// 		}
// 		// regular leaf list
// 		switch upd.GetValue().Value.(type) {
// 		case *sdcpb.TypedValue_LeaflistVal:
// 			return upd, nil
// 		default:
// 			return nil, fmt.Errorf("unexpected leaf-list typedValue: %v", upd.GetValue())
// 		}
// 	case scRsp.GetSchema().GetField() != nil:
// 		ctv, err := TypedValueToYANGType(upd.GetValue(), scRsp.GetSchema())
// 		if err != nil {
// 			return nil, err
// 		}
// 		return &sdcpb.Update{
// 			Path:  upd.GetPath(),
// 			Value: ctv,
// 		}, nil
// 	}
// 	return nil, nil
// }
>>>>>>> 9171594c

// conversion
type leafListNotification struct {
	path      *sdcpb.Path
	leaflists []*sdcpb.TypedValue
}

<<<<<<< HEAD
func (c *Converter) ConvertNotificationTypedValues(ctx context.Context, n *sdcpb.Notification) (*sdcpb.Notification, error) {
	// this map serves as a context to group leaf-lists
	// sent as keys in separate updates.
	leaflists := map[string]*leafListNotification{}
	nn := &sdcpb.Notification{
		Timestamp: n.GetTimestamp(),
		Update:    make([]*sdcpb.Update, 0, len(n.GetUpdate())),
		Delete:    n.GetDelete(),
	}
	// convert typed values to their YANG type
	for _, upd := range n.GetUpdate() {
		upd.GetPath().StripPathElemPrefixPath()
		scRsp, err := c.schemaClientBound.GetSchemaSdcpbPath(ctx, upd.GetPath())
		if err != nil {
			return nil, err
		}
		nup, err := convertUpdateTypedValue(ctx, upd, scRsp, leaflists)
		if err != nil {
			return nil, err
		}
		log.Debugf("converted update from: %v, to: %v", upd, nup)
		// gNMI get() could return a Notification with a single path element containing a JSON/JSON_IETF blob, we need to expand this into several typed values.
		if nup == nil && (upd.GetValue().GetJsonVal() != nil || upd.GetValue().GetJsonIetfVal() != nil) {
			expUpds, err := c.ExpandUpdate(ctx, upd)
			if err != nil {
				return nil, err
			}
			expNn := &sdcpb.Notification{
				Timestamp: n.GetTimestamp(),
				Update:    expUpds,
				Delete:    n.GetDelete(),
			}
			return c.ConvertNotificationTypedValues(ctx, expNn)
		}
		if nup == nil { // filters out notification ending in non-presence containers
			continue
		}
		nn.Update = append(nn.Update, nup)
	}
	// add accumulated leaf-lists
	for _, lfnotif := range leaflists {
		nn.Update = append(nn.Update, &sdcpb.Update{
			Path: lfnotif.path,
			Value: &sdcpb.TypedValue{Value: &sdcpb.TypedValue_LeaflistVal{
				LeaflistVal: &sdcpb.ScalarArray{Element: lfnotif.leaflists},
			},
			},
		})
	}

	return nn, nil
}
=======
// func (c *Converter) ConvertNotificationTypedValues(ctx context.Context, n *sdcpb.Notification) (*sdcpb.Notification, error) {
// 	// this map serves as a context to group leaf-lists
// 	// sent as keys in separate updates.
// 	leaflists := map[string]*leafListNotification{}
// 	nn := &sdcpb.Notification{
// 		Timestamp: n.GetTimestamp(),
// 		Update:    make([]*sdcpb.Update, 0, len(n.GetUpdate())),
// 		Delete:    n.GetDelete(),
// 	}
// 	// convert typed values to their YANG type
// 	for _, upd := range n.GetUpdate() {
// 		StripPathElemPrefixPath(upd.GetPath())
// 		scRsp, err := c.schemaClientBound.GetSchemaSdcpbPath(ctx, upd.GetPath())
// 		if err != nil {
// 			return nil, err
// 		}
// 		nup, err := convertUpdateTypedValue(ctx, upd, scRsp, leaflists)
// 		if err != nil {
// 			return nil, err
// 		}
// 		log.Debugf("converted update from: %v, to: %v", upd, nup)
// 		// gNMI get() could return a Notification with a single path element containing a JSON/JSON_IETF blob, we need to expand this into several typed values.
// 		if nup == nil && (upd.GetValue().GetJsonVal() != nil || upd.GetValue().GetJsonIetfVal() != nil) {
// 			expUpds, err := c.ExpandUpdate(ctx, upd)
// 			if err != nil {
// 				return nil, err
// 			}
// 			expNn := &sdcpb.Notification{
// 				Timestamp: n.GetTimestamp(),
// 				Update:    expUpds,
// 				Delete:    n.GetDelete(),
// 			}
// 			return c.ConvertNotificationTypedValues(ctx, expNn)
// 		}
// 		if nup == nil { // filters out notification ending in non-presence containers
// 			continue
// 		}
// 		nn.Update = append(nn.Update, nup)
// 	}
// 	// add accumulated leaf-lists
// 	for _, lfnotif := range leaflists {
// 		nn.Update = append(nn.Update, &sdcpb.Update{
// 			Path: lfnotif.path,
// 			Value: &sdcpb.TypedValue{Value: &sdcpb.TypedValue_LeaflistVal{
// 				LeaflistVal: &sdcpb.ScalarArray{Element: lfnotif.leaflists},
// 			},
// 			},
// 		})
// 	}

// 	return nn, nil
// }
>>>>>>> 9171594c
<|MERGE_RESOLUTION|>--- conflicted
+++ resolved
@@ -634,420 +634,4 @@
 		}
 	}
 	return "", false
-}
-
-<<<<<<< HEAD
-func (c *Converter) ConvertTypedValueToProto(ctx context.Context, p *sdcpb.Path, tv *sdcpb.TypedValue) (*sdcpb.TypedValue, error) {
-	rsp, err := c.schemaClientBound.GetSchemaSdcpbPath(ctx, p)
-	if err != nil {
-		return nil, err
-	}
-	return ConvertTypedValueToYANGType(rsp.GetSchema(), tv)
-}
-
-func ConvertTypedValueToYANGType(schemaElem *sdcpb.SchemaElem, tv *sdcpb.TypedValue) (*sdcpb.TypedValue, error) {
-	switch {
-	case schemaElem.GetContainer() != nil:
-		if schemaElem.GetContainer().IsPresence {
-			return &sdcpb.TypedValue{
-				Timestamp: tv.GetTimestamp(),
-				Value:     &sdcpb.TypedValue_EmptyVal{},
-			}, nil
-		}
-	case schemaElem.GetLeaflist() != nil:
-		switch tv.Value.(type) {
-		case *sdcpb.TypedValue_LeaflistVal:
-			return tv, nil
-		}
-		return &sdcpb.TypedValue{
-			Timestamp: tv.GetTimestamp(),
-			Value: &sdcpb.TypedValue_LeaflistVal{
-				LeaflistVal: &sdcpb.ScalarArray{
-					Element: []*sdcpb.TypedValue{tv},
-				},
-			},
-		}, nil
-	case schemaElem.GetField() != nil:
-		switch schemaElem.GetField().GetType().GetType() {
-		default:
-			return tv, nil
-		case "string", "identityref":
-			return tv, nil
-		case "uint64", "uint32", "uint16", "uint8":
-			i, err := strconv.Atoi(TypedValueToString(tv))
-			if err != nil {
-				return nil, err
-			}
-			ctv := &sdcpb.TypedValue{
-				Timestamp: tv.GetTimestamp(),
-				Value:     &sdcpb.TypedValue_UintVal{UintVal: uint64(i)},
-			}
-			return ctv, nil
-		case "int64", "int32", "int16", "int8":
-			i, err := strconv.Atoi(TypedValueToString(tv))
-			if err != nil {
-				return nil, err
-			}
-			ctv := &sdcpb.TypedValue{
-				Timestamp: tv.GetTimestamp(),
-				Value:     &sdcpb.TypedValue_IntVal{IntVal: int64(i)},
-			}
-			return ctv, nil
-		case "enumeration":
-			return tv, nil
-		case "union":
-			return tv, nil
-		case "boolean":
-			v, err := strconv.ParseBool(TypedValueToString(tv))
-			if err != nil {
-				return nil, err
-			}
-			return &sdcpb.TypedValue{Value: &sdcpb.TypedValue_BoolVal{BoolVal: v}}, nil
-		case "decimal64":
-			d64, err := ParseDecimal64(TypedValueToString(tv))
-			if err != nil {
-				return nil, err
-			}
-			return &sdcpb.TypedValue{
-				Value: &sdcpb.TypedValue_DecimalVal{
-					DecimalVal: d64,
-				},
-			}, nil
-		case "float":
-			v, err := strconv.ParseFloat(TypedValueToString(tv), 32)
-			if err != nil {
-				return nil, err
-			}
-			return &sdcpb.TypedValue{
-				Timestamp: tv.GetTimestamp(),
-				Value:     &sdcpb.TypedValue_FloatVal{FloatVal: float32(v)},
-			}, nil
-		}
-	}
-	return nil, nil
-}
-
-func convertUpdateTypedValue(_ context.Context, upd *sdcpb.Update, scRsp *sdcpb.GetSchemaResponse, leaflists map[string]*leafListNotification) (*sdcpb.Update, error) {
-	switch {
-	case scRsp.GetSchema().GetContainer() != nil:
-		if !scRsp.GetSchema().GetContainer().GetIsPresence() {
-			return nil, nil
-		}
-		return upd, nil
-	case scRsp.GetSchema().GetLeaflist() != nil:
-		// leaf-list received as a key
-		if upd.GetValue() == nil {
-			// clone path
-			p := proto.Clone(upd.GetPath()).(*sdcpb.Path)
-			// grab the key from the last elem, that's the leaf-list value
-			var lftv *sdcpb.TypedValue
-			for _, v := range p.GetElem()[len(p.GetElem())-1].GetKey() {
-				lftv = &sdcpb.TypedValue{Value: &sdcpb.TypedValue_StringVal{StringVal: v}}
-				break
-			}
-			if lftv == nil {
-				return nil, fmt.Errorf("malformed leaf-list update: %v", upd)
-			}
-			// delete the key from the last elem (that's the leaf-list value)
-			p.GetElem()[len(p.GetElem())-1].Key = nil
-			// build unique path
-			sp := p.ToXPath(false)
-			if _, ok := leaflists[sp]; !ok {
-				leaflists[sp] = &leafListNotification{
-					path:      p,                               // modified path
-					leaflists: make([]*sdcpb.TypedValue, 0, 1), // at least one elem
-				}
-			}
-			// convert leaf-list to its YANG type
-			clftv, err := TypedValueToYANGType(lftv, scRsp.GetSchema())
-			if err != nil {
-				return nil, err
-			}
-			// append leaf-list
-			leaflists[sp].leaflists = append(leaflists[sp].leaflists, clftv)
-			return nil, nil
-		}
-		// regular leaf list
-		switch upd.GetValue().Value.(type) {
-		case *sdcpb.TypedValue_LeaflistVal:
-			return upd, nil
-		default:
-			return nil, fmt.Errorf("unexpected leaf-list typedValue: %v", upd.GetValue())
-		}
-	case scRsp.GetSchema().GetField() != nil:
-		ctv, err := TypedValueToYANGType(upd.GetValue(), scRsp.GetSchema())
-		if err != nil {
-			return nil, err
-		}
-		return &sdcpb.Update{
-			Path:  upd.GetPath(),
-			Value: ctv,
-		}, nil
-	}
-	return nil, nil
-}
-=======
-// func (c *Converter) ConvertTypedValueToProto(ctx context.Context, p *sdcpb.Path, tv *sdcpb.TypedValue) (*sdcpb.TypedValue, error) {
-// 	rsp, err := c.schemaClientBound.GetSchemaSdcpbPath(ctx, p)
-// 	if err != nil {
-// 		return nil, err
-// 	}
-// 	return ConvertTypedValueToYANGType(rsp.GetSchema(), tv)
-// }
-
-// func ConvertTypedValueToYANGType(schemaElem *sdcpb.SchemaElem, tv *sdcpb.TypedValue) (*sdcpb.TypedValue, error) {
-// 	switch {
-// 	case schemaElem.GetContainer() != nil:
-// 		if schemaElem.GetContainer().IsPresence {
-// 			return &sdcpb.TypedValue{
-// 				Timestamp: tv.GetTimestamp(),
-// 				Value:     &sdcpb.TypedValue_EmptyVal{},
-// 			}, nil
-// 		}
-// 	case schemaElem.GetLeaflist() != nil:
-// 		switch tv.Value.(type) {
-// 		case *sdcpb.TypedValue_LeaflistVal:
-// 			return tv, nil
-// 		}
-// 		return &sdcpb.TypedValue{
-// 			Timestamp: tv.GetTimestamp(),
-// 			Value: &sdcpb.TypedValue_LeaflistVal{
-// 				LeaflistVal: &sdcpb.ScalarArray{
-// 					Element: []*sdcpb.TypedValue{tv},
-// 				},
-// 			},
-// 		}, nil
-// 	case schemaElem.GetField() != nil:
-// 		switch schemaElem.GetField().GetType().GetType() {
-// 		default:
-// 			return tv, nil
-// 		case "string", "identityref":
-// 			return tv, nil
-// 		case "uint64", "uint32", "uint16", "uint8":
-// 			i, err := strconv.Atoi(tv.ToString())
-// 			if err != nil {
-// 				return nil, err
-// 			}
-// 			ctv := &sdcpb.TypedValue{
-// 				Timestamp: tv.GetTimestamp(),
-// 				Value:     &sdcpb.TypedValue_UintVal{UintVal: uint64(i)},
-// 			}
-// 			return ctv, nil
-// 		case "int64", "int32", "int16", "int8":
-// 			i, err := strconv.Atoi(tv.ToString())
-// 			if err != nil {
-// 				return nil, err
-// 			}
-// 			ctv := &sdcpb.TypedValue{
-// 				Timestamp: tv.GetTimestamp(),
-// 				Value:     &sdcpb.TypedValue_IntVal{IntVal: int64(i)},
-// 			}
-// 			return ctv, nil
-// 		case "enumeration":
-// 			return tv, nil
-// 		case "union":
-// 			return tv, nil
-// 		case "boolean":
-// 			v, err := strconv.ParseBool(tv.ToString())
-// 			if err != nil {
-// 				return nil, err
-// 			}
-// 			return &sdcpb.TypedValue{Value: &sdcpb.TypedValue_BoolVal{BoolVal: v}}, nil
-// 		case "decimal64":
-// 			d64, err := ParseDecimal64(tv.ToString())
-// 			if err != nil {
-// 				return nil, err
-// 			}
-// 			return &sdcpb.TypedValue{
-// 				Value: &sdcpb.TypedValue_DecimalVal{
-// 					DecimalVal: d64,
-// 				},
-// 			}, nil
-// 		case "float":
-// 			v, err := strconv.ParseFloat(tv.ToString(), 32)
-// 			if err != nil {
-// 				return nil, err
-// 			}
-// 			return &sdcpb.TypedValue{
-// 				Timestamp: tv.GetTimestamp(),
-// 				Value:     &sdcpb.TypedValue_FloatVal{FloatVal: float32(v)},
-// 			}, nil
-// 		}
-// 	}
-// 	return nil, nil
-// }
-
-// func convertUpdateTypedValue(_ context.Context, upd *sdcpb.Update, scRsp *sdcpb.GetSchemaResponse, leaflists map[string]*leafListNotification) (*sdcpb.Update, error) {
-// 	switch {
-// 	case scRsp.GetSchema().GetContainer() != nil:
-// 		if !scRsp.GetSchema().GetContainer().GetIsPresence() {
-// 			return nil, nil
-// 		}
-// 		return upd, nil
-// 	case scRsp.GetSchema().GetLeaflist() != nil:
-// 		// leaf-list received as a key
-// 		if upd.GetValue() == nil {
-// 			// clone path
-// 			p := proto.Clone(upd.GetPath()).(*sdcpb.Path)
-// 			// grab the key from the last elem, that's the leaf-list value
-// 			var lftv *sdcpb.TypedValue
-// 			for _, v := range p.GetElem()[len(p.GetElem())-1].GetKey() {
-// 				lftv = &sdcpb.TypedValue{Value: &sdcpb.TypedValue_StringVal{StringVal: v}}
-// 				break
-// 			}
-// 			if lftv == nil {
-// 				return nil, fmt.Errorf("malformed leaf-list update: %v", upd)
-// 			}
-// 			// delete the key from the last elem (that's the leaf-list value)
-// 			p.GetElem()[len(p.GetElem())-1].Key = nil
-// 			// build unique path
-// 			sp := ToXPath(p, false)
-// 			if _, ok := leaflists[sp]; !ok {
-// 				leaflists[sp] = &leafListNotification{
-// 					path:      p,                               // modified path
-// 					leaflists: make([]*sdcpb.TypedValue, 0, 1), // at least one elem
-// 				}
-// 			}
-// 			// convert leaf-list to its YANG type
-// 			clftv, err := TypedValueToYANGType(lftv, scRsp.GetSchema())
-// 			if err != nil {
-// 				return nil, err
-// 			}
-// 			// append leaf-list
-// 			leaflists[sp].leaflists = append(leaflists[sp].leaflists, clftv)
-// 			return nil, nil
-// 		}
-// 		// regular leaf list
-// 		switch upd.GetValue().Value.(type) {
-// 		case *sdcpb.TypedValue_LeaflistVal:
-// 			return upd, nil
-// 		default:
-// 			return nil, fmt.Errorf("unexpected leaf-list typedValue: %v", upd.GetValue())
-// 		}
-// 	case scRsp.GetSchema().GetField() != nil:
-// 		ctv, err := TypedValueToYANGType(upd.GetValue(), scRsp.GetSchema())
-// 		if err != nil {
-// 			return nil, err
-// 		}
-// 		return &sdcpb.Update{
-// 			Path:  upd.GetPath(),
-// 			Value: ctv,
-// 		}, nil
-// 	}
-// 	return nil, nil
-// }
->>>>>>> 9171594c
-
-// conversion
-type leafListNotification struct {
-	path      *sdcpb.Path
-	leaflists []*sdcpb.TypedValue
-}
-
-<<<<<<< HEAD
-func (c *Converter) ConvertNotificationTypedValues(ctx context.Context, n *sdcpb.Notification) (*sdcpb.Notification, error) {
-	// this map serves as a context to group leaf-lists
-	// sent as keys in separate updates.
-	leaflists := map[string]*leafListNotification{}
-	nn := &sdcpb.Notification{
-		Timestamp: n.GetTimestamp(),
-		Update:    make([]*sdcpb.Update, 0, len(n.GetUpdate())),
-		Delete:    n.GetDelete(),
-	}
-	// convert typed values to their YANG type
-	for _, upd := range n.GetUpdate() {
-		upd.GetPath().StripPathElemPrefixPath()
-		scRsp, err := c.schemaClientBound.GetSchemaSdcpbPath(ctx, upd.GetPath())
-		if err != nil {
-			return nil, err
-		}
-		nup, err := convertUpdateTypedValue(ctx, upd, scRsp, leaflists)
-		if err != nil {
-			return nil, err
-		}
-		log.Debugf("converted update from: %v, to: %v", upd, nup)
-		// gNMI get() could return a Notification with a single path element containing a JSON/JSON_IETF blob, we need to expand this into several typed values.
-		if nup == nil && (upd.GetValue().GetJsonVal() != nil || upd.GetValue().GetJsonIetfVal() != nil) {
-			expUpds, err := c.ExpandUpdate(ctx, upd)
-			if err != nil {
-				return nil, err
-			}
-			expNn := &sdcpb.Notification{
-				Timestamp: n.GetTimestamp(),
-				Update:    expUpds,
-				Delete:    n.GetDelete(),
-			}
-			return c.ConvertNotificationTypedValues(ctx, expNn)
-		}
-		if nup == nil { // filters out notification ending in non-presence containers
-			continue
-		}
-		nn.Update = append(nn.Update, nup)
-	}
-	// add accumulated leaf-lists
-	for _, lfnotif := range leaflists {
-		nn.Update = append(nn.Update, &sdcpb.Update{
-			Path: lfnotif.path,
-			Value: &sdcpb.TypedValue{Value: &sdcpb.TypedValue_LeaflistVal{
-				LeaflistVal: &sdcpb.ScalarArray{Element: lfnotif.leaflists},
-			},
-			},
-		})
-	}
-
-	return nn, nil
-}
-=======
-// func (c *Converter) ConvertNotificationTypedValues(ctx context.Context, n *sdcpb.Notification) (*sdcpb.Notification, error) {
-// 	// this map serves as a context to group leaf-lists
-// 	// sent as keys in separate updates.
-// 	leaflists := map[string]*leafListNotification{}
-// 	nn := &sdcpb.Notification{
-// 		Timestamp: n.GetTimestamp(),
-// 		Update:    make([]*sdcpb.Update, 0, len(n.GetUpdate())),
-// 		Delete:    n.GetDelete(),
-// 	}
-// 	// convert typed values to their YANG type
-// 	for _, upd := range n.GetUpdate() {
-// 		StripPathElemPrefixPath(upd.GetPath())
-// 		scRsp, err := c.schemaClientBound.GetSchemaSdcpbPath(ctx, upd.GetPath())
-// 		if err != nil {
-// 			return nil, err
-// 		}
-// 		nup, err := convertUpdateTypedValue(ctx, upd, scRsp, leaflists)
-// 		if err != nil {
-// 			return nil, err
-// 		}
-// 		log.Debugf("converted update from: %v, to: %v", upd, nup)
-// 		// gNMI get() could return a Notification with a single path element containing a JSON/JSON_IETF blob, we need to expand this into several typed values.
-// 		if nup == nil && (upd.GetValue().GetJsonVal() != nil || upd.GetValue().GetJsonIetfVal() != nil) {
-// 			expUpds, err := c.ExpandUpdate(ctx, upd)
-// 			if err != nil {
-// 				return nil, err
-// 			}
-// 			expNn := &sdcpb.Notification{
-// 				Timestamp: n.GetTimestamp(),
-// 				Update:    expUpds,
-// 				Delete:    n.GetDelete(),
-// 			}
-// 			return c.ConvertNotificationTypedValues(ctx, expNn)
-// 		}
-// 		if nup == nil { // filters out notification ending in non-presence containers
-// 			continue
-// 		}
-// 		nn.Update = append(nn.Update, nup)
-// 	}
-// 	// add accumulated leaf-lists
-// 	for _, lfnotif := range leaflists {
-// 		nn.Update = append(nn.Update, &sdcpb.Update{
-// 			Path: lfnotif.path,
-// 			Value: &sdcpb.TypedValue{Value: &sdcpb.TypedValue_LeaflistVal{
-// 				LeaflistVal: &sdcpb.ScalarArray{Element: lfnotif.leaflists},
-// 			},
-// 			},
-// 		})
-// 	}
-
-// 	return nn, nil
-// }
->>>>>>> 9171594c
+}