--- conflicted
+++ resolved
@@ -230,23 +230,14 @@
 		return nil, err
 	}
 
-<<<<<<< HEAD
-	log.Info("intent set into candidate")
-	// apply the resulting config to the device
-	resp, err := d.applyIntent(ctx, candidateName, setDataReq)
-	_ = resp
-	if err != nil {
-		return nil, err
-=======
 	// only if not the OnlyIntended flag is set, we transact to the device
 	if !req.Delete || req.Delete && !req.OnlyIntended {
 		log.Info("intent set into candidate")
 		// apply the resulting config to the device
 		err = d.applyIntent(ctx, candidateName, setDataReq)
 		if err != nil {
-			return err
-		}
->>>>>>> 85aac6c4
+			return nil, err
+		}
 	}
 
 	logger.Debug("intent is validated")
