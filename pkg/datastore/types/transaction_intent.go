--- conflicted
+++ resolved
@@ -17,10 +17,7 @@
 	// it will be stored and used for change calculation but will be excluded when claculating actual deviations.
 	deviation               bool
 	deleteIgnoreNonExisting bool
-<<<<<<< HEAD
 	deletes                 *sdcpb.PathSet
-=======
->>>>>>> 110d9adf
 }
 
 func NewTransactionIntent(name string, priority int32) *TransactionIntent {
