--- conflicted
+++ resolved
@@ -153,30 +153,21 @@
 	BreadthSearch(ctx context.Context, path string) ([]Entry, error)
 	DeepCopy(tc *TreeContext, parent Entry) (Entry, error)
 	GetLeafVariantEntries() LeafVariantEntries
-<<<<<<< HEAD
+
 	// returns true if the Entry contains leafvariants (presence container, field or leaflist)
 	HoldsLeafvariants() bool
-}
-
-type EntryVisitor interface {
-	DescendMethod() DescendMethod
-=======
 	canDeleteBranch(keepDefault bool) bool
 	deleteCanDeleteChilds(keepDefault bool)
 }
 
 type EntryVisitor interface {
->>>>>>> 110d9adf
+	DescendMethod() DescendMethod
 	Visit(ctx context.Context, e Entry) error
 	Up()
 }
 
 type LeafVariantEntry interface {
-<<<<<<< HEAD
 	MarkDelete(onlyIntended bool) *LeafEntry
-=======
-	MarkDelete(onlyIntended bool)
->>>>>>> 110d9adf
 	GetEntry() Entry
 	String() string
 }
@@ -185,7 +176,6 @@
 	MarkOwnerForDeletion(owner string, onlyIntended bool) *LeafEntry
 	GetHighestPrecedence(onlyNewOrUpdated bool, includeDefaults bool) *LeafEntry
 	GetRunning() *LeafEntry
-<<<<<<< HEAD
 	DeleteByOwner(owner string) *LeafEntry
 	AddExplicitDeleteEntry(owner string, priority int32) *LeafEntry
 	GetByOwner(owner string) *LeafEntry
@@ -196,8 +186,4 @@
 const (
 	DescendMethodAll DescendMethod = iota
 	DescendMethodActiveChilds
-)
-=======
-	DeleteByOwner(owner string)
-}
->>>>>>> 110d9adf
+)