--- conflicted
+++ resolved
@@ -985,13 +985,9 @@
 		if !vCfg.DisabledValidators.Range {
 			s.validateRange(resultChan, statChan)
 		}
-<<<<<<< HEAD
 		if !vCfg.DisabledValidators.MaxElements {
 			s.validateMinMaxElements(resultChan, statChan)
-=======
-		//if !vCfg.DisabledValidators.MaxElements {
-		//	s.validateMaxElements(resultChan, statChan)
-		//}
+		}
 
 		// recurse the call to the child elements
 		wg := sync.WaitGroup{}
@@ -1011,7 +1007,6 @@
 			} else {
 				valFunc(c)
 			}
->>>>>>> 8e03a42d
 		}
 	}
 }
@@ -1159,19 +1154,11 @@
 				if val := tv.GetLeaflistVal(); val != nil {
 					// check minelements if set
 					if schema.GetMinElements() > 0 && len(val.GetElement()) < int(schema.GetMinElements()) {
-<<<<<<< HEAD
-						resultChan <- types.NewValidationResultEntry(lv.Owner(), fmt.Errorf("leaflist %s defines %d min-elements but only %d elements are present", s.SdcpbPath().ToXpath(false), schema.MinElements, len(val.GetElement())), types.ValidationResultEntryTypeError)
-					}
-					// check maxelements if set
-					if uint64(len(val.GetElement())) > uint64(schema.GetMaxElements()) {
-						resultChan <- types.NewValidationResultEntry(lv.Owner(), fmt.Errorf("leaflist %s defines %d max-elements but %d elements are present", s.SdcpbPath().ToXpath(false), schema.GetMaxElements(), len(val.GetElement())), types.ValidationResultEntryTypeError)
-=======
 						resultChan <- types.NewValidationResultEntry(lv.Owner(), fmt.Errorf("leaflist %s defines %d min-elements but only %d elements are present", s.SdcpbPath().ToXPath(false), schema.MinElements, len(val.GetElement())), types.ValidationResultEntryTypeError)
 					}
 					// check maxelements if set
 					if uint64(len(val.GetElement())) > uint64(schema.GetMaxElements()) {
 						resultChan <- types.NewValidationResultEntry(lv.Owner(), fmt.Errorf("leaflist %s defines %d max-elements but %d elements are present", s.SdcpbPath().ToXPath(false), schema.GetMaxElements(), len(val.GetElement())), types.ValidationResultEntryTypeError)
->>>>>>> 8e03a42d
 					}
 				}
 				statChan <- types.NewValidationStat(types.StatTypeMinMax).PlusOne()
