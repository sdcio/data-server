--- conflicted
+++ resolved
@@ -1221,101 +1221,6 @@
 	}
 }
 
-<<<<<<< HEAD
-func (s *sharedEntryAttributes) ImportConfig(ctx context.Context, t importer.ImportConfigAdapterElement, intentName string, intentPrio int32, insertFlags *types.UpdateInsertFlags) error {
-	var err error
-
-	switch x := s.schema.GetSchema().(type) {
-	case *sdcpb.SchemaElem_Container, nil:
-		switch {
-		case len(s.schema.GetContainer().GetKeys()) > 0:
-
-			var exists bool
-			var actualEntry Entry = s
-			var keyChild Entry
-			schemaKeys := s.GetSchemaKeys()
-			slices.Sort(schemaKeys)
-			for _, schemaKey := range schemaKeys {
-
-				keyTransf := t.GetElement(schemaKey)
-				if keyTransf == nil {
-					return fmt.Errorf("unable to find key attribute %s under %s", schemaKey, s.SdcpbPath().ToXPath(false))
-				}
-				keyElemValue, err := keyTransf.GetKeyValue()
-				if err != nil {
-					return err
-				}
-				// if the child does not exist, create it
-				if keyChild, exists = actualEntry.GetChild(keyElemValue); !exists {
-					keyChild, err = newEntry(ctx, actualEntry, keyElemValue, s.treeContext)
-					if err != nil {
-						return err
-					}
-				}
-				actualEntry = keyChild
-			}
-			err = actualEntry.ImportConfig(ctx, t, intentName, intentPrio, insertFlags)
-			if err != nil {
-				return err
-			}
-		default:
-			if len(t.GetElements()) == 0 {
-				// it might be a presence container
-				schem := s.schema.GetContainer()
-				if schem == nil {
-					return nil
-				}
-				if schem.IsPresence {
-					tv := &sdcpb.TypedValue{Value: &sdcpb.TypedValue_EmptyVal{EmptyVal: &emptypb.Empty{}}}
-					upd := types.NewUpdate(s.SdcpbPath(), tv, intentPrio, intentName, 0)
-					s.leafVariants.Add(NewLeafEntry(upd, insertFlags, s))
-				}
-			}
-
-			for _, elem := range t.GetElements() {
-				var child Entry
-				var exists bool
-
-				// if the child does not exist, create it
-				if child, exists = s.GetChild(elem.GetName()); !exists {
-					child, err = newEntry(ctx, s, elem.GetName(), s.treeContext)
-					if err != nil {
-						return fmt.Errorf("error trying to insert %s at path %s: %w", elem.GetName(), s.SdcpbPath().ToXPath(false), err)
-					}
-				}
-				err = child.ImportConfig(ctx, elem, intentName, intentPrio, insertFlags)
-				if err != nil {
-					return err
-				}
-			}
-		}
-	case *sdcpb.SchemaElem_Field:
-		// // if it is as leafref we need to figure out the type of the references field.
-		fieldType := x.Field.GetType()
-		// if x.Field.GetType().Type == "leafref" {
-		// 	s.treeContext.treeSchemaCacheClient.GetSchema(ctx,)
-		// }
-
-		tv, err := t.GetTVValue(fieldType)
-		if err != nil {
-			return err
-		}
-		upd := types.NewUpdate(s.SdcpbPath(), tv, intentPrio, intentName, 0)
-
-		s.leafVariants.Add(NewLeafEntry(upd, insertFlags, s))
-
-	case *sdcpb.SchemaElem_Leaflist:
-		var scalarArr *sdcpb.ScalarArray
-		mustAdd := false
-		le := s.leafVariants.GetByOwner(intentName)
-		if le != nil {
-			scalarArr = le.Value().GetLeaflistVal()
-		} else {
-			le = NewLeafEntry(nil, insertFlags, s)
-			mustAdd = true
-			scalarArr = &sdcpb.ScalarArray{Element: []*sdcpb.TypedValue{}}
-		}
-=======
 // func (s *sharedEntryAttributes) ImportConfig(ctx context.Context, t importer.ImportConfigAdapterElement, intentName string, intentPrio int32, insertFlags *types.UpdateInsertFlags) error {
 // 	var err error
 
@@ -1409,7 +1314,6 @@
 // 			mustAdd = true
 // 			scalarArr = &sdcpb.ScalarArray{Element: []*sdcpb.TypedValue{}}
 // 		}
->>>>>>> 34537ba9
 
 // 		tv, err := t.GetTVValue(x.Leaflist.GetType())
 // 		if err != nil {
